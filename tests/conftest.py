--- conflicted
+++ resolved
@@ -3,11 +3,8 @@
 import pathlib
 import shutil
 import subprocess
-<<<<<<< HEAD
 import textwrap
-=======
 import typing as t
->>>>>>> 6c185bb5
 
 import pytest
 import requests
