import logging
import pathlib
import subprocess

import pytest
import requests

from sirocco import pretty_print
from sirocco.core import _tasks as core_tasks
from sirocco.core import workflow
from sirocco.parsing import yaml_data_models as models

pytest_plugins = ["aiida.tools.pytest_fixtures"]

LOGGER = logging.getLogger(__name__)


class DownloadError(RuntimeError):
    def __init__(self, url: str, response: requests.Response):
        super().__init__(f"Failed downloading file {url} , exited with response {response}")


def download_file(url: str, file_path: pathlib.Path):
<<<<<<< HEAD
    response = requests.get(url)  # noqa: S113 request-without-timeout
=======
    response = requests.get(url)
>>>>>>> 52ed7006
    if not response.ok:
        raise DownloadError(url, response)

    file_path.write_bytes(response.content)


@pytest.fixture(scope="module")
def icon_grid_simple_path(pytestconfig):
    url = "https://github.com/agoscinski/icon-testfiles/raw/refs/heads/main/icon_grid_0013_R02B04_R.nc"
    filename = "icon_grid_simple.nc"
    cache_dir = pytestconfig.cache.mkdir("downloaded_files")
    icon_grid_path = cache_dir / filename

    # Check if the file is already cached
    if icon_grid_path.exists():
        LOGGER.info("Found icon grid in cache, reusing it.")
    else:
        # File is not cached, download and save it
        LOGGER.info("Downloading and caching icon grid.")
        download_file(url, icon_grid_path)

    return icon_grid_path


@pytest.fixture
def icon_filepath_executable() -> str:
<<<<<<< HEAD
    which_icon = subprocess.run(["which", "icon"], capture_output=True, check=False)  # noqa: S607
=======
    which_icon = subprocess.run(["which", "icon"], capture_output=True, check=False)
>>>>>>> 52ed7006
    if which_icon.returncode:
        msg = "Could not find icon executable."
        raise FileNotFoundError(msg)

    return which_icon.stdout.decode().strip()


@pytest.fixture(scope="session")
def minimal_config() -> models.ConfigWorkflow:
    return models.ConfigWorkflow(
        name="minimal",
        rootdir=pathlib.Path("minimal"),
        cycles=[models.ConfigCycle(name="minimal", tasks=[models.ConfigCycleTask(name="some_task")])],
        tasks=[models.ConfigShellTask(name="some_task", command="some_command")],
        data=models.ConfigData(
            available=[models.ConfigAvailableData(name="foo", type=models.DataType.FILE, src=pathlib.Path("foo.txt"))],
            generated=[models.ConfigGeneratedData(name="bar", type=models.DataType.DIR, src=pathlib.Path("bar"))],
        ),
        parameters={},
    )


@pytest.fixture(scope="session")
def minimal_invert_task_io_config() -> models.ConfigWorkflow:
    return models.ConfigWorkflow(
        name="minimal",
        rootdir=pathlib.Path("minimal"),
        cycles=[
            models.ConfigCycle(
                name="minimal",
                tasks=[
                    models.ConfigCycleTask(
                        name="task_b",
                        inputs=[models.ConfigCycleTaskInput(name="output_a", port="None")],
                        outputs=[models.ConfigCycleTaskOutput(name="output_b")],
                    ),
                    models.ConfigCycleTask(
                        name="task_a",
                        inputs=[models.ConfigCycleTaskInput(name="available", port="None")],
                        outputs=[models.ConfigCycleTaskOutput(name="output_a")],
                    ),
                ],
            ),
        ],
        tasks=[
            models.ConfigShellTask(name="task_a", command="command_a"),
            models.ConfigShellTask(name="task_b", command="command_b"),
        ],
        data=models.ConfigData(
            available=[
<<<<<<< HEAD
                models.ConfigAvailableData(
                    name="available",
                    type=models.DataType.FILE,
                    src=pathlib.Path("foo.txt"),
                )
=======
                models.ConfigAvailableData(name="availalble", type=models.DataType.FILE, src=pathlib.Path("foo.txt"))
>>>>>>> 52ed7006
            ],
            generated=[
                models.ConfigGeneratedData(name="output_a", type=models.DataType.DIR, src=pathlib.Path("bar")),
                models.ConfigGeneratedData(name="output_b", type=models.DataType.DIR, src=pathlib.Path("bar")),
            ],
        ),
        parameters={},
    )


# configs that are tested for parsing
ALL_CONFIG_CASES = ["small", "parameters", "large"]


@pytest.fixture(params=ALL_CONFIG_CASES)
def config_case(request) -> str:
    return request.param


@pytest.fixture
def pprinter() -> pretty_print.PrettyPrinter:
    return pretty_print.PrettyPrinter()


def generate_config_paths(test_case: str):
    return {
        "yml": pathlib.Path(f"tests/cases/{test_case}/config/config.yml"),
        "txt": pathlib.Path(f"tests/cases/{test_case}/data/config.txt"),
        "svg": pathlib.Path(f"tests/cases/{test_case}/svg/config.svg"),
    }


@pytest.fixture
def config_paths(config_case) -> dict[str, pathlib.Path]:
    return generate_config_paths(config_case)


def pytest_addoption(parser):
    parser.addoption("--reserialize", action="store_true", default=False)


def serialize_worklfow(config_paths: dict[str, pathlib.Path], workflow: workflow.Workflow) -> None:
    config_paths["txt"].write_text(pretty_print.PrettyPrinter().format(workflow))


def serialize_nml(config_paths: dict[str, pathlib.Path], workflow: workflow.Workflow) -> None:
    nml_refdir = config_paths["txt"].parent / "ICON_namelists"
    for task in workflow.tasks:
        if isinstance(task, core_tasks.icon_task.IconTask):
            task.dump_namelists(directory=nml_refdir)


def pytest_configure(config):
    if config.getoption("reserialize"):
        print("Regenerating serialized references")  # this is actual UX, not a debug print
        for config_case in ALL_CONFIG_CASES:
            config_paths = generate_config_paths(config_case)
            wf = workflow.Workflow.from_config_file(str(config_paths["yml"]))
            serialize_worklfow(config_paths=config_paths, workflow=wf)
            serialize_nml(config_paths=config_paths, workflow=wf)<|MERGE_RESOLUTION|>--- conflicted
+++ resolved
@@ -1,8 +1,11 @@
+import logging
 import logging
 import pathlib
 import subprocess
+import subprocess
 
 import pytest
+import requests
 import requests
 
 from sirocco import pretty_print
@@ -21,11 +24,7 @@
 
 
 def download_file(url: str, file_path: pathlib.Path):
-<<<<<<< HEAD
     response = requests.get(url)  # noqa: S113 request-without-timeout
-=======
-    response = requests.get(url)
->>>>>>> 52ed7006
     if not response.ok:
         raise DownloadError(url, response)
 
@@ -52,11 +51,7 @@
 
 @pytest.fixture
 def icon_filepath_executable() -> str:
-<<<<<<< HEAD
     which_icon = subprocess.run(["which", "icon"], capture_output=True, check=False)  # noqa: S607
-=======
-    which_icon = subprocess.run(["which", "icon"], capture_output=True, check=False)
->>>>>>> 52ed7006
     if which_icon.returncode:
         msg = "Could not find icon executable."
         raise FileNotFoundError(msg)
@@ -107,15 +102,11 @@
         ],
         data=models.ConfigData(
             available=[
-<<<<<<< HEAD
                 models.ConfigAvailableData(
                     name="available",
                     type=models.DataType.FILE,
                     src=pathlib.Path("foo.txt"),
                 )
-=======
-                models.ConfigAvailableData(name="availalble", type=models.DataType.FILE, src=pathlib.Path("foo.txt"))
->>>>>>> 52ed7006
             ],
             generated=[
                 models.ConfigGeneratedData(name="output_a", type=models.DataType.DIR, src=pathlib.Path("bar")),
