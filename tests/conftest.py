--- conflicted
+++ resolved
@@ -188,43 +188,7 @@
 @pytest.fixture(scope="session")
 def test_rootdir(pytestconfig):
     """The directory of the project independent from where the tests are started"""
-<<<<<<< HEAD
     return pathlib.Path(pytestconfig.rootdir)
-
-
-@pytest.fixture
-def configure_aiida_localhost(test_rootdir, aiida_localhost):
-    prepend_text = f"""#!/bin/bash
-export TEST_ROOTDIR={test_rootdir}
-# Expand environment variables in symlink targets and update them to resolved paths
-
-for link in *; do
-    if [ -L "$link" ]; then
-        target=$(readlink "$link")
-
-        echo "Found symlink: $link -> $target"
-
-        # Only process if target includes a variable
-        if [[ "$target" =~ \\$[A-Za-z_][A-Za-z0-9_]* ]]; then
-            # Use eval to expand environment variables
-            eval "expanded=\\"$target\\""
-
-            # Resolve to absolute path
-            resolved=$(readlink -f "$expanded")
-
-            if [ -e "$resolved" ]; then
-                echo " -> Expanding to: $resolved"
-                rm "$link"
-                ln -s "$resolved" "$link"
-            else
-                echo " !! Expanded path does not exist: $resolved"
-            fi
-        else
-            echo " -> No environment variable to expand."
-        fi
-    fi
-done"""
-    aiida_localhost.set_prepend_text(prepend_text)
     # aiida_localhost.set_mpirun_command(['mpirun', '-np', '1'])
 
 @pytest.fixture
@@ -246,7 +210,4 @@
         )
         comp.configure()
 
-        return comp
-=======
-    return pathlib.Path(pytestconfig.rootdir)
->>>>>>> fed635f5
+        return comp