import logging
import pathlib
import subprocess

import pytest
import requests

from sirocco import pretty_print
from sirocco.core import _tasks as core_tasks
from sirocco.core import workflow
from sirocco.parsing import yaml_data_models as models

pytest_plugins = ["aiida.tools.pytest_fixtures"]

LOGGER = logging.getLogger(__name__)


class DownloadError(RuntimeError):
    def __init__(self, url: str, response: requests.Response):
        super().__init__(f"Failed downloading file {url} , exited with response {response}")


def download_file(url: str, file_path: pathlib.Path):
    response = requests.get(url)
    if not response.ok:
        raise DownloadError(url, response)

    file_path.write_bytes(response.content)


@pytest.fixture(scope="module")
def icon_grid_simple_path(pytestconfig):
    url = "https://github.com/agoscinski/icon-testfiles/raw/refs/heads/main/icon_grid_0013_R02B04_R.nc"
    filename = "icon_grid_simple.nc"
    cache_dir = pytestconfig.cache.mkdir("downloaded_files")
    icon_grid_path = cache_dir / filename

    # Check if the file is already cached
    if icon_grid_path.exists():
        LOGGER.info("Found icon grid in cache, reusing it.")
    else:
        # File is not cached, download and save it
        LOGGER.info("Downloading and caching icon grid.")
        download_file(url, icon_grid_path)

    return icon_grid_path


@pytest.fixture
def icon_filepath_executable() -> str:
    which_icon = subprocess.run(["which", "icon"], capture_output=True, check=False)
    if which_icon.returncode:
        msg = "Could not find icon executable."
        raise FileNotFoundError(msg)

    return which_icon.stdout.decode().strip()


@pytest.fixture(scope="session")
def minimal_config() -> models.ConfigWorkflow:
    return models.ConfigWorkflow(
        name="minimal",
        rootdir=pathlib.Path("minimal"),
        cycles=[models.ConfigCycle(name="minimal", tasks=[models.ConfigCycleTask(name="some_task")])],
        tasks=[models.ConfigShellTask(name="some_task", command="some_command")],
        data=models.ConfigData(
            available=[models.ConfigAvailableData(name="foo", type=models.DataType.FILE, src=pathlib.Path("foo.txt"))],
            generated=[models.ConfigGeneratedData(name="bar", type=models.DataType.DIR, src=pathlib.Path("bar"))],
        ),
        parameters={},
    )


@pytest.fixture(scope="session")
def minimal_invert_task_io_config() -> models.ConfigWorkflow:
    return models.ConfigWorkflow(
        name="minimal",
        rootdir=pathlib.Path("minimal"),
        cycles=[
            models.ConfigCycle(
                name="minimal",
                tasks=[
                    models.ConfigCycleTask(
                        name="task_b",
                        inputs=[models.ConfigCycleTaskInput(name="output_a", port="None")],
                        outputs=[models.ConfigCycleTaskOutput(name="output_b")],
                    ),
                    models.ConfigCycleTask(
                        name="task_a",
                        inputs=[models.ConfigCycleTaskInput(name="available", port="None")],
                        outputs=[models.ConfigCycleTaskOutput(name="output_a")],
                    ),
                ],
            ),
        ],
        tasks=[
            models.ConfigShellTask(name="task_a", command="command_a"),
            models.ConfigShellTask(name="task_b", command="command_b"),
        ],
        data=models.ConfigData(
            available=[
<<<<<<< HEAD
                models.ConfigAvailableData(
                    name="available",
                    type=models.DataType.FILE,
                    src=pathlib.Path("foo.txt"),
                )
=======
                models.ConfigAvailableData(name="available", type=models.DataType.FILE, src=pathlib.Path("foo.txt"))
>>>>>>> 189a61ec
            ],
            generated=[
                models.ConfigGeneratedData(name="output_a", type=models.DataType.DIR, src=pathlib.Path("bar")),
                models.ConfigGeneratedData(name="output_b", type=models.DataType.DIR, src=pathlib.Path("bar")),
            ],
        ),
        parameters={},
    )


# configs that are tested for parsing
ALL_CONFIG_CASES = ["small", "parameters", "large"]


@pytest.fixture(params=ALL_CONFIG_CASES)
def config_case(request) -> str:
    return request.param


@pytest.fixture
def pprinter() -> pretty_print.PrettyPrinter:
    return pretty_print.PrettyPrinter()


def generate_config_paths(test_case: str):
    return {
        "yml": pathlib.Path(f"tests/cases/{test_case}/config/config.yml"),
        "txt": pathlib.Path(f"tests/cases/{test_case}/data/config.txt"),
        "svg": pathlib.Path(f"tests/cases/{test_case}/svg/config.svg"),
    }


@pytest.fixture
def config_paths(config_case) -> dict[str, pathlib.Path]:
    return generate_config_paths(config_case)


def pytest_addoption(parser):
    parser.addoption("--reserialize", action="store_true", default=False)


def serialize_worklfow(config_paths: dict[str, pathlib.Path], workflow: workflow.Workflow) -> None:
    config_paths["txt"].write_text(pretty_print.PrettyPrinter().format(workflow))


def serialize_nml(config_paths: dict[str, pathlib.Path], workflow: workflow.Workflow) -> None:
    nml_refdir = config_paths["txt"].parent / "ICON_namelists"
    for task in workflow.tasks:
        if isinstance(task, core_tasks.icon_task.IconTask):
            task.dump_namelists(directory=nml_refdir)


def pytest_configure(config):
    if config.getoption("reserialize"):
<<<<<<< HEAD
        print("Regenerating serialized references")  # this is actual UX, not a debug print
=======
        LOGGER.info("Regenerating serialized references")
>>>>>>> 189a61ec
        for config_case in ALL_CONFIG_CASES:
            config_paths = generate_config_paths(config_case)
            wf = workflow.Workflow.from_config_file(str(config_paths["yml"]))
            serialize_worklfow(config_paths=config_paths, workflow=wf)
            serialize_nml(config_paths=config_paths, workflow=wf)<|MERGE_RESOLUTION|>--- conflicted
+++ resolved
@@ -99,15 +99,7 @@
         ],
         data=models.ConfigData(
             available=[
-<<<<<<< HEAD
-                models.ConfigAvailableData(
-                    name="available",
-                    type=models.DataType.FILE,
-                    src=pathlib.Path("foo.txt"),
-                )
-=======
                 models.ConfigAvailableData(name="available", type=models.DataType.FILE, src=pathlib.Path("foo.txt"))
->>>>>>> 189a61ec
             ],
             generated=[
                 models.ConfigGeneratedData(name="output_a", type=models.DataType.DIR, src=pathlib.Path("bar")),
@@ -162,11 +154,7 @@
 
 def pytest_configure(config):
     if config.getoption("reserialize"):
-<<<<<<< HEAD
-        print("Regenerating serialized references")  # this is actual UX, not a debug print
-=======
         LOGGER.info("Regenerating serialized references")
->>>>>>> 189a61ec
         for config_case in ALL_CONFIG_CASES:
             config_paths = generate_config_paths(config_case)
             wf = workflow.Workflow.from_config_file(str(config_paths["yml"]))
