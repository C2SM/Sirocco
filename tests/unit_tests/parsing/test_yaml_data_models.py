--- conflicted
+++ resolved
@@ -7,10 +7,6 @@
 def test_workflow_canonicalization():
     config = models.ConfigWorkflow(
         name="testee",
-<<<<<<< HEAD
-        rootdir=pathlib.Path("foo"),
-=======
->>>>>>> 65c84b7e
         cycles=[models.ConfigCycle(minimal={"tasks": [models.ConfigCycleTask(a={})]})],
         tasks=[{"some_task": {"plugin": "shell"}}],
         data=models.ConfigData(
@@ -19,11 +15,7 @@
         ),
     )
 
-<<<<<<< HEAD
-    testee = models.canonicalize(config)
-=======
     testee = models.canonicalize_workflow(config, rootdir=pathlib.Path("foo"))
->>>>>>> 65c84b7e
     assert testee.data_dict["foo"].name == "foo"
     assert testee.data_dict["bar"].name == "bar"
     assert testee.task_dict["some_task"].name == "some_task"
