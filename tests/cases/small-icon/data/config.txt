--- conflicted
+++ resolved
@@ -64,15 +64,9 @@
             input:
               - atmo_log [date: 2026-03-01 00:00:00]
             name: 'cleanup'
-<<<<<<< HEAD
-            coordinates: {}
-            computer: 'remote'
-            cycle point: []
-=======
             coordinates: {'date': datetime.datetime(2026, 3, 1, 0, 0)}
             computer: 'localhost'
             cycle point: [2026-03-01 00:00:00 -- 2026-04-01 00:00:00]
->>>>>>> 1348f094
             plugin: 'shell'
             command: 'python cleanup.py'
             env source files: []