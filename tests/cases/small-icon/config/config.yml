---
start_date: &root_start_date '2026-01-01T00:00'
stop_date: &root_stop_date '2026-07-01T00:00'
cycles:
  - bimonthly_tasks:
      cycling:
        start_date: *root_start_date
        stop_date: *root_stop_date
        period: P2M
      tasks:
        - icon:
            inputs:
              - ecrad_data:
                  port: ecrad_data
              - ECHAM6_CldOptProps:
                  port: cloud_opt_props
              - rrtmg_sw:
                  port: rrtmg_sw
              - icon_grid_simple:
                  port: dynamics_grid_file
              - dmin_wetgrowth_lookup:
                  port: dmin_wetgrowth_lookup
              - restart:
                  when:
                    after: *root_start_date
                  target_cycle:
                    lag: -P2M
                  port: restart_file
            outputs:
              - finish:
                  port: finish_status
              - restart:
                  port: latest_restart_file
              - atmo_log
  - lastly:
      cycling:
        start_date: '2026-03-01T00:00'
        stop_date: '2026-04-01T00:00'
        period: P1M
      tasks:
        - cleanup:
            inputs:
              - atmo_log:
                  target_cycle:
<<<<<<< HEAD
                    date: 2026-05-01T00:00
=======
                    lag: ['P0M']
>>>>>>> 1348f094
                  port: None
tasks:
  - icon:
      plugin: icon
      computer: remote
      bin: /TESTS_ROOTDIR/tests/cases/small-icon/config/ICON/bin/icon
      namelists:
        - ./ICON/icon_master.namelist
        - ./ICON/model.namelist
  - cleanup:
      plugin: shell
      computer: remote
      src: scripts/cleanup.py
      command: "python cleanup.py"
data:
  available:
     - icon_grid_simple:
         src: /TESTS_ROOTDIR/tests/cases/small-icon/config/ICON/icon_grid_simple.nc
         computer: remote
     - ecrad_data:
         src: /TESTS_ROOTDIR/tests/cases/small-icon/config/ICON/ecrad_data
         computer: remote
     - ECHAM6_CldOptProps:
         src: /TESTS_ROOTDIR/tests/cases/small-icon/config/ICON/ECHAM6_CldOptProps.nc
         computer: remote
     - rrtmg_sw:
         src: /TESTS_ROOTDIR/tests/cases/small-icon/config/ICON/rrtmg_sw.nc
         computer: remote
     - dmin_wetgrowth_lookup:
         src: /TESTS_ROOTDIR/tests/cases/small-icon/config/ICON/dmin_wetgrowth_lookup.nc
         computer: remote
  generated:
<<<<<<< HEAD
     - finish: {}
     - restart: {}
     - atmo_log:
=======
     - finish:
         type: file
     - restart:
         type: file
     - atmo_log:
         type: file
>>>>>>> 1348f094
         src: nml.atmo.log<|MERGE_RESOLUTION|>--- conflicted
+++ resolved
@@ -42,11 +42,7 @@
             inputs:
               - atmo_log:
                   target_cycle:
-<<<<<<< HEAD
-                    date: 2026-05-01T00:00
-=======
                     lag: ['P0M']
->>>>>>> 1348f094
                   port: None
 tasks:
   - icon:
@@ -79,16 +75,9 @@
          src: /TESTS_ROOTDIR/tests/cases/small-icon/config/ICON/dmin_wetgrowth_lookup.nc
          computer: remote
   generated:
-<<<<<<< HEAD
-     - finish: {}
-     - restart: {}
-     - atmo_log:
-=======
      - finish:
          type: file
      - restart:
          type: file
      - atmo_log:
-         type: file
->>>>>>> 1348f094
          src: nml.atmo.log