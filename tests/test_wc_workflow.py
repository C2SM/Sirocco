--- conflicted
+++ resolved
@@ -33,10 +33,7 @@
 # configs that are tested for running workgraph
 @pytest.mark.slow
 @pytest.mark.usefixtures("aiida_localhost")
-<<<<<<< HEAD
-=======
 @pytest.mark.usefixtures("config_case")
->>>>>>> 189a61ec
 @pytest.mark.parametrize(
     "config_case",
     [
@@ -44,20 +41,12 @@
         "parameters",
     ],
 )
-<<<<<<< HEAD
-def test_run_workgraph(config_case, config_paths):  # noqa: ARG001  # config_case is overridden
-=======
 def test_run_workgraph(config_paths):
->>>>>>> 189a61ec
     """Tests end-to-end the parsing from file up to running the workgraph.
 
     Automatically uses the aiida_profile fixture to create a new profile. Note to debug the test with your profile
     please run this in a separate file as the profile is deleted after test finishes.
     """
-<<<<<<< HEAD
-
-=======
->>>>>>> 189a61ec
     core_workflow = Workflow.from_config_file(str(config_paths["yml"]))
     aiida_workflow = AiidaWorkGraph(core_workflow)
     output_node = aiida_workflow.run()
