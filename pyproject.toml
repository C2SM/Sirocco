--- conflicted
+++ resolved
@@ -36,12 +36,9 @@
   "pygraphviz",
   "lxml",
   "f90nml",
-<<<<<<< HEAD
+  "rich",
+  "typer[all]",
   "aiida-shell @ git+https://github.com/sphuber/aiida-shell.git@fix/105/handle-remote-data-argument-placeholders",
-=======
-  "rich",
-  "typer[all]"
->>>>>>> 5ac98bff
 ]
 license = {file = "LICENSE"}
 
