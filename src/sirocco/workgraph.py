--- conflicted
+++ resolved
@@ -291,13 +291,8 @@
             description="aiida_icon",
             default_calc_job_plugin="icon.icon",
             computer=computer,
-<<<<<<< HEAD
-            filepath_executable=str(task.src),
+            filepath_executable=str(task.bin),
             with_mpi=True,
-=======
-            filepath_executable=str(task.bin),
-            with_mpi=False,
->>>>>>> 60816e6e
             use_double_quotes=True,
         ).store()
 
