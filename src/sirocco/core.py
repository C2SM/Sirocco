from __future__ import annotations

import logging
from dataclasses import dataclass, field
from typing import TYPE_CHECKING, Generic, Literal, Self, TypeVar

from termcolor import colored

from sirocco.parsing._yaml_data_models import (
    ConfigCycleTask,
    ConfigCycleTaskDepend,
    ConfigCycleTaskInput,
    ConfigTask,
    ConfigWorkflow,
    load_workflow_config,
)

if TYPE_CHECKING:
    from collections.abc import Iterator
    from datetime import datetime

    from sirocco.parsing._yaml_data_models import ConfigCycle, DataBaseModel

    type ConfigCycleSpec = ConfigCycleTaskDepend | ConfigCycleTaskInput

logging.basicConfig()
logger = logging.getLogger(__name__)


TimeSeriesObject = TypeVar("TimeSeriesObject")


class NodeStr:
    color: str

    def _str_pretty_(self) -> str:
        repr_str = colored(self.name, self.color, attrs=["bold"])
        if self.date is not None:
            repr_str += colored(f" [{self.date}]", self.color)
        return repr_str

    def __str__(self) -> str:
        if self.date is None:
            return self.name
        return f"{self.name} [{self.date}]"


@dataclass
class Task(NodeStr):
    name: str
    workflow: Workflow
    outputs: list[Data] = field(default_factory=list)
    inputs: list[Data] = field(default_factory=list)
    wait_on: list[Task] = field(default_factory=list)
    date: datetime | None = None
    color: str = "light_red"
    # TODO: This list is too long. We should start with the set of supported
    #       keywords and extend it as we support more
    command: str | None = None
    command_option: str | None = None
    input_arg_options: dict[str, str] | None = None
    host: str | None = None
    account: str | None = None
    plugin: str | None = None
    config: str | None = None
    uenv: dict | None = None
    nodes: int | None = None
    walltime: str | None = None
    src: str | None = None
    conda_env: str | None = None

    # use classmethod instead of custom init
    @classmethod
    def from_config(
        cls, config: ConfigTask, task_ref: ConfigCycleTask, workflow: Workflow, date: datetime | None = None
    ) -> Self:
        inputs: list[Data] = []
        for input_spec in task_ref.inputs:
<<<<<<< HEAD
            inputs.extend(data for data in workflow.data.get(input_spec, date) if data is not None)
=======
            inputs.extend(data for data in workflow.data.iter_from_cycle_spec(input_spec, date) if data is not None)
>>>>>>> 354ebb59
        outputs: list[Data] = [workflow.data[output_spec.name, date] for output_spec in task_ref.outputs]

        new = cls(
            date=date,
            inputs=inputs,
            outputs=outputs,
            workflow=workflow,
            **dict(config),  # use the fact that pydantic models can be turned into dicts easily
        )  # this works because dataclass has generated this init for us

        # Store for actual linking in link_wait_on_tasks() once all tasks are created
        new._wait_on_specs = task_ref.depends  # noqa: SLF001 we don't have access to self in a dataclass
        #                                                     and setting an underscored attribute from
        #                                                     the class itself raises SLF001

        return new

    def link_wait_on_tasks(self):
        self.wait_on: list[Task] = []
        for wait_on_spec in self._wait_on_specs:
<<<<<<< HEAD
            self.wait_on.extend(task for task in self.workflow.tasks.get(wait_on_spec, self.date) if task is not None)
=======
            self.wait_on.extend(
                task for task in self.workflow.tasks.iter_from_cycle_spec(wait_on_spec, self.date) if task is not None
            )
>>>>>>> 354ebb59


@dataclass(kw_only=True)
class Data(NodeStr):
    """Internal representation of a data node"""

    color: str = "light_blue"
    name: str
    type: str
    src: str
    available: bool
    date: datetime | None = None

    @classmethod
    def from_config(cls, config: DataBaseModel, *, date: datetime | None = None):
        return cls(
            name=config.name,
            type=config.type,
            src=config.src,
            available=config.available,
            date=date,
        )


@dataclass(kw_only=True)
class Cycle(NodeStr):
    """Internal reprenstation of a cycle"""

    color: str = "light_green"
    name: str
    tasks: list[Task]
    date: datetime | None = None


class TimeSeries(Generic[TimeSeriesObject]):
    """Dictionnary of objects accessed by date, checking start and end dates"""

    def __init__(self) -> None:
        self.start_date: datetime | None = None
        self.end_date: datetime | None = None
        self._dict: dict[str:TimeSeriesObject] = {}

    def __setitem__(self, date: datetime, data: TimeSeriesObject) -> None:
        if date in self._dict:
            msg = f"date {date} already used, cannot set twice"
            raise KeyError(msg)
        self._dict[date] = data
        if self.start_date is None:
            self.start_date = date
            self.end_date = date
        elif date < self.start_date:
            self.start_date = date
        elif date > self.end_date:
            self.end_date = date

    def __getitem__(self, date: datetime) -> TimeSeriesObject:
        if self.start_date is None:
            msg = "TimeSeries still empty, cannot access by date"
            raise ValueError(msg)
        if date < self.start_date or date > self.end_date:
            item = next(iter(self._dict.values()))
            msg = (
                f"date {date} for item '{item.name}' is out of bounds [{self.start_date} - {self.end_date}], ignoring."
            )
            logger.warning(msg)
            return
        if date not in self._dict:
            item = next(iter(self._dict.values()))
            msg = f"date {date} for item '{item.name}' not found"
            raise KeyError(msg)
        return self._dict[date]

    def values(self) -> Iterator[TimeSeriesObject]:
        yield from self._dict.values()


class Store(Generic[TimeSeriesObject]):
    """Container for TimeSeries or unique data"""

    def __init__(self):
        self._dict: dict[str, TimeSeries | TimeSeriesObject] = {}

    def __setitem__(self, key: str | tuple(str, datetime | None), value: TimeSeriesObject) -> None:
        if isinstance(key, tuple):
            name, date = key
        else:
            name, date = key, None
        if name in self._dict:
            if not isinstance(self._dict[name], TimeSeries):
                msg = f"single entry {name} already set"
                raise KeyError(msg)
            if date is None:
                msg = f"entry {name} is a TimeSeries, must be accessed by date"
                raise KeyError(msg)
            self._dict[name][date] = value
        elif date is None:
            self._dict[name] = value
        else:
            self._dict[name] = TimeSeries()
            self._dict[name][date] = value

    def __getitem__(self, key: str | tuple(str, datetime | None)) -> TimeSeriesObject:
        if isinstance(key, tuple):
            name, date = key
        else:
            name, date = key, None

        if name not in self._dict:
            msg = f"entry {name} not found in Store"
            raise KeyError(msg)
        if isinstance(self._dict[name], TimeSeries):
            if date is None:
                msg = f"entry {name} is a TimeSeries, must be accessed by date"
                raise KeyError(msg)
            return self._dict[name][date]
        if date is not None:
            msg = f"entry {name} is not a TimeSeries, cannot be accessed by date"
            raise KeyError(msg)
        return self._dict[name]

    @staticmethod
    def _resolve_target_dates(spec, ref_date: datetime | None) -> Iterator[datetime]:
        if not spec.lag and not spec.date:
            yield ref_date
        if spec.lag:
            for lag in spec.lag:
                yield ref_date + lag
        if spec.date:
            yield from spec.date

<<<<<<< HEAD
    def get(self, spec: ConfigCycleSpec, ref_date: datetime | None = None) -> Iterator[TimeSeriesObject]:
=======
    def iter_from_cycle_spec(
        self, spec: ConfigCycleSpec, ref_date: datetime | None = None
    ) -> Iterator[TimeSeriesObject]:
>>>>>>> 354ebb59
        name = spec.name
        if isinstance(self._dict[name], TimeSeries):
            if ref_date is None and spec.date is []:
                msg = "TimeSeries object must be referenced by dates"
                raise ValueError(msg)
            for target_date in self._resolve_target_dates(spec, ref_date):
                yield self._dict[name][target_date]
        else:
            if spec.lag or spec.date:
                msg = f"item {name} is not a TimeSeries, cannot be referenced via date or lag"
                raise ValueError(msg)
            yield self._dict[name]

    def values(self) -> Iterator[TimeSeriesObject]:
        for item in self._dict.values():
            if isinstance(item, TimeSeries):
                yield from item.values()
            else:
                yield item


class Workflow:
<<<<<<< HEAD
    """Internal reprensentation of a worflow"""

    def __init__(self, workflow_config: ConfigWorkflow) -> None:
        self.name = workflow_config.name
=======
    """Internal reprensentation of a workflow"""

    def __init__(self, workflow_config: ConfigWorkflow) -> None:
>>>>>>> 354ebb59
        self.tasks = Store()
        self.data = Store()
        self.cycles = Store()

        # 1 - create availalbe data nodes
        for data_config in workflow_config.data.available:
            self.data[data_config.name] = Data.from_config(data_config, date=None)

        # 2 - create output data nodes
        for cycle_config in workflow_config.cycles:
            for date in self.cycle_dates(cycle_config):
                for task_ref in cycle_config.tasks:
                    for data_ref in task_ref.outputs:
                        data_name = data_ref.name
                        data_config = workflow_config.data_dict[data_name]
                        self.data[data_name, date] = Data.from_config(data_config, date=date)

        # 3 - create cycles and tasks
        for cycle_config in workflow_config.cycles:
            cycle_name = cycle_config.name
            for date in self.cycle_dates(cycle_config):
                cycle_tasks = []
                for task_ref in cycle_config.tasks:
                    task_name = task_ref.name
                    task_config = workflow_config.task_dict[task_name]
                    self.tasks[task_name, date] = (
                        task := Task.from_config(task_config, task_ref, workflow=self, date=date)
                    )
                    cycle_tasks.append(task)
                self.cycles[cycle_name, date] = Cycle(name=cycle_name, tasks=cycle_tasks, date=date)

        # 4 - Link wait on tasks
        for task in self.tasks.values():
            task.link_wait_on_tasks()

    def cycle_dates(self, cycle_config: ConfigCycle) -> Iterator[datetime]:
        yield (date := cycle_config.start_date)
        if cycle_config.period is not None:
            while (date := date + cycle_config.period) < cycle_config.end_date:
                yield date

    def _str_from_method(self, method_name: Literal["__str__", "_str_pretty_"]) -> str:
        str_method = getattr(NodeStr, method_name)
        ind = ""
        lines = []
        lines.append(f"{ind}cycles:")
        ind += "  "
        for cycle in self.cycles.values():
            lines.append(f"{ind}- {str_method(cycle)}:")
            ind += "    "
            lines.append(f"{ind}tasks:")
            ind += "  "
            for task in cycle.tasks:
                lines.append(f"{ind}- {str_method(task)}:")
                ind += "    "
                if task.inputs:
                    lines.append(f"{ind}input:")
                    ind += "  "
                    lines.extend(f"{ind}- {str_method(data)}" for data in task.inputs)
                    ind = ind[:-2]
                if task.outputs:
                    lines.append(f"{ind}output:")
                    ind += "  "
                    lines.extend(f"{ind}- {str_method(data)}" for data in task.outputs)
                    ind = ind[:-2]
                if task.wait_on:
                    lines.append(f"{ind}wait on:")
                    ind += "  "
                    lines.extend(f"{ind}- {str_method(wait_task)}" for wait_task in task.wait_on)
                    ind = ind[:-2]
                ind = ind[:-4]
            ind = ind[:-4]
            ind = ind[:-2]
        ind = ind[:-2]
        return "\n".join(lines)

    def __str__(self):
        return self._str_from_method("__str__")

    def _str_pretty_(self):
        return self._str_from_method("_str_pretty_")

    def _repr_pretty_(self, p, cycle):
        p.text(self._str_pretty_() if not cycle else "...")

    @classmethod
    def from_yaml(cls, config_path: str):
        return cls(load_workflow_config(config_path))<|MERGE_RESOLUTION|>--- conflicted
+++ resolved
@@ -76,11 +76,7 @@
     ) -> Self:
         inputs: list[Data] = []
         for input_spec in task_ref.inputs:
-<<<<<<< HEAD
-            inputs.extend(data for data in workflow.data.get(input_spec, date) if data is not None)
-=======
             inputs.extend(data for data in workflow.data.iter_from_cycle_spec(input_spec, date) if data is not None)
->>>>>>> 354ebb59
         outputs: list[Data] = [workflow.data[output_spec.name, date] for output_spec in task_ref.outputs]
 
         new = cls(
@@ -101,13 +97,9 @@
     def link_wait_on_tasks(self):
         self.wait_on: list[Task] = []
         for wait_on_spec in self._wait_on_specs:
-<<<<<<< HEAD
-            self.wait_on.extend(task for task in self.workflow.tasks.get(wait_on_spec, self.date) if task is not None)
-=======
             self.wait_on.extend(
                 task for task in self.workflow.tasks.iter_from_cycle_spec(wait_on_spec, self.date) if task is not None
             )
->>>>>>> 354ebb59
 
 
 @dataclass(kw_only=True)
@@ -238,13 +230,9 @@
         if spec.date:
             yield from spec.date
 
-<<<<<<< HEAD
-    def get(self, spec: ConfigCycleSpec, ref_date: datetime | None = None) -> Iterator[TimeSeriesObject]:
-=======
     def iter_from_cycle_spec(
         self, spec: ConfigCycleSpec, ref_date: datetime | None = None
     ) -> Iterator[TimeSeriesObject]:
->>>>>>> 354ebb59
         name = spec.name
         if isinstance(self._dict[name], TimeSeries):
             if ref_date is None and spec.date is []:
@@ -267,16 +255,9 @@
 
 
 class Workflow:
-<<<<<<< HEAD
-    """Internal reprensentation of a worflow"""
+    """Internal reprensentation of a workflow"""
 
     def __init__(self, workflow_config: ConfigWorkflow) -> None:
-        self.name = workflow_config.name
-=======
-    """Internal reprensentation of a workflow"""
-
-    def __init__(self, workflow_config: ConfigWorkflow) -> None:
->>>>>>> 354ebb59
         self.tasks = Store()
         self.data = Store()
         self.cycles = Store()
