--- conflicted
+++ resolved
@@ -47,7 +47,7 @@
             name=config.name,
             type=config.type,
             src=config.src,
-            available=isinstance(config, ConfigAvailableData),
+            available=isinstance(config, CanonicalAvailableData),
             coordinates=coordinates,
         )
 
@@ -130,28 +130,6 @@
 
 
 @dataclass
-<<<<<<< HEAD
-class Data(ConfigBaseDataSpecs, GraphItem):
-    """Internal representation of a data node"""
-
-    color: ClassVar[str] = field(default="light_blue", repr=False)
-
-    available: bool | None = None  # must get a default value because of dataclass inheritence
-
-    @classmethod
-    def from_config(cls, config: ConfigBaseData, coordinates: dict) -> Self:
-        return cls(
-            name=config.name,
-            type=config.type,
-            src=config.src,
-            available=isinstance(config, CanonicalAvailableData),
-            coordinates=coordinates,
-        )
-
-
-@dataclass
-=======
->>>>>>> 21302d18
 class Cycle(GraphItem):
     """Internal reprenstation of a cycle"""
 
