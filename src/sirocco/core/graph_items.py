from __future__ import annotations

from dataclasses import dataclass, field
from itertools import chain, product
from typing import TYPE_CHECKING, Any, ClassVar, Self, TypeAlias, TypeVar, cast

<<<<<<< HEAD
=======
from sirocco.parsing.target_cycle import DateList, LagList, NoTargetCycle
>>>>>>> d54ad9cb
from sirocco.parsing.yaml_data_models import (
    ConfigAvailableData,
    ConfigBaseDataSpecs,
    ConfigBaseTaskSpecs,
)

if TYPE_CHECKING:
    from collections.abc import Iterator
    from pathlib import Path

    from termcolor._types import Color

<<<<<<< HEAD
=======
    from sirocco.parsing.cycling import CyclePoint
>>>>>>> d54ad9cb
    from sirocco.parsing.yaml_data_models import (
        ConfigBaseData,
        ConfigCycleTask,
        ConfigCycleTaskWaitOn,
        ConfigTask,
        TargetNodesBaseModel,
    )


@dataclass(kw_only=True)
class GraphItem:
    """base class for Data Tasks and Cycles"""

    color: ClassVar[Color]

    name: str
    coordinates: dict


GRAPH_ITEM_T = TypeVar("GRAPH_ITEM_T", bound=GraphItem)


@dataclass(kw_only=True)
class Data(ConfigBaseDataSpecs, GraphItem):
    """Internal representation of a data node"""

    color: ClassVar[Color] = field(default="light_blue", repr=False)

    available: bool

    @classmethod
    def from_config(cls, config: ConfigBaseData, coordinates: dict) -> Self:
        return cls(
            name=config.name,
            type=config.type,
            src=config.src,
            available=isinstance(config, ConfigAvailableData),
            coordinates=coordinates,
        )


# contains the input data and its potential associated port
BoundData: TypeAlias = tuple[Data, str | None]


@dataclass(kw_only=True)
class Task(ConfigBaseTaskSpecs, GraphItem):
    """Internal representation of a task node"""

    plugin_classes: ClassVar[dict[str, type[Self]]] = field(default={}, repr=False)
    color: ClassVar[Color] = field(default="light_red", repr=False)

    inputs: list[BoundData] = field(default_factory=list)
    outputs: list[Data] = field(default_factory=list)
    wait_on: list[Task] = field(default_factory=list)
    config_rootdir: Path
    cycle_point: CyclePoint

    _wait_on_specs: list[ConfigCycleTaskWaitOn] = field(default_factory=list, repr=False)

    def __init_subclass__(cls, **kwargs):
        super().__init_subclass__(**kwargs)
        if cls.plugin in Task.plugin_classes:
            msg = f"Task for plugin {cls.plugin} already set"
            raise ValueError(msg)
        Task.plugin_classes[cls.plugin] = cls

    @classmethod
    def from_config(
        cls: type[Self],
        config: ConfigTask,
        config_rootdir: Path,
        cycle_point: CyclePoint,
        coordinates: dict[str, Any],
        datastore: Store,
        graph_spec: ConfigCycleTask,
    ) -> Task:
        inputs = [
            (data_node, input_spec.port)
            for input_spec in graph_spec.inputs
            for data_node in datastore.iter_from_cycle_spec(input_spec, coordinates)
        ]
        outputs = [datastore[output_spec.name, coordinates] for output_spec in graph_spec.outputs]
        if (plugin_cls := Task.plugin_classes.get(type(config).plugin, None)) is None:
            msg = f"Plugin {type(config).plugin!r} is not supported."
            raise ValueError(msg)

        new = plugin_cls.build_from_config(
            config,
            config_rootdir=config_rootdir,
            coordinates=coordinates,
            cycle_point=cycle_point,
            inputs=inputs,
            outputs=outputs,
        )

        # Store for actual linking in link_wait_on_tasks() once all tasks are created
        new._wait_on_specs = graph_spec.wait_on  # noqa: SLF001 we don't have access to self in a dataclass
        #                                                and setting an underscored attribute from
        #                                                the class itself raises SLF001

        return new

    @classmethod
    def build_from_config(cls: type[Self], config: ConfigTask, **kwargs: Any) -> Self:
        config_kwargs = dict(config)
        del config_kwargs["parameters"]
        return cls(**kwargs, **config_kwargs)

    def link_wait_on_tasks(self, taskstore: Store[Task]) -> None:
        self.wait_on = list(
            chain(
                *(
                    taskstore.iter_from_cycle_spec(wait_on_spec, self.coordinates)
                    for wait_on_spec in self._wait_on_specs
                )
            )
        )


@dataclass(kw_only=True)
class Cycle(GraphItem):
    """Internal reprenstation of a cycle"""

    color: ClassVar[Color] = field(default="light_green", repr=False)

    tasks: list[Task]


class Array[GRAPH_ITEM_T]:
    """Dictionnary of GRAPH_ITEM_T objects accessed by arbitrary dimensions"""

    def __init__(self, name: str) -> None:
        self._name = name
        self._dims: tuple[str, ...] = ()
        self._axes: dict[str, set] = {}
        self._dict: dict[tuple, GRAPH_ITEM_T] = {}

    def __setitem__(self, coordinates: dict, value: GRAPH_ITEM_T) -> None:
        # First access: set axes and initialize dictionnary
        input_dims = tuple(coordinates.keys())
        if self._dims == ():
            self._dims = input_dims
            self._axes = {k: set() for k in self._dims}
            self._dict = {}
        # check dimensions
        elif self._dims != input_dims:
            msg = f"Array {self._name}: coordinate names {input_dims} don't match Array dimensions {self._dims}"
            raise KeyError(msg)
        # Build internal key
        # use the order of self._dims instead of param_keys to ensure reproducibility
        key = tuple(coordinates[dim] for dim in self._dims)
        # Check if slot already taken
        if key in self._dict:
            msg = f"Array {self._name}: key {key} already used, cannot set item twice"
            raise KeyError(msg)
        # Store new axes values
        for dim in self._dims:
            self._axes[dim].add(coordinates[dim])
        # Set item
        self._dict[key] = value

    def __getitem__(self, coordinates: dict) -> GRAPH_ITEM_T:
        if self._dims != (input_dims := tuple(coordinates.keys())):
            msg = f"Array {self._name}: coordinate names {input_dims} don't match Array dimensions {self._dims}"
            raise KeyError(msg)
        # use the order of self._dims instead of param_keys to ensure reproducibility
        key = tuple(coordinates[dim] for dim in self._dims)
        return self._dict[key]

    def iter_from_cycle_spec(self, spec: TargetNodesBaseModel, ref_coordinates: dict) -> Iterator[GRAPH_ITEM_T]:
        # Check date references
        if "date" not in self._dims and isinstance(spec.target_cycle, DateList | LagList):
            msg = f"Array {self._name} has no date dimension, cannot be referenced by dates"
            raise ValueError(msg)
        if "date" in self._dims and ref_coordinates.get("date") is None and not isinstance(spec.target_cycle, DateList):
            msg = f"Array {self._name} has a date dimension, must be referenced by dates"
            raise ValueError(msg)

        for key in product(*(self._resolve_target_dim(spec, dim, ref_coordinates) for dim in self._dims)):
            yield self._dict[key]

    def _resolve_target_dim(self, spec: TargetNodesBaseModel, dim: str, ref_coordinates: Any) -> Iterator[Any]:
        if dim == "date":
            match spec.target_cycle:
                case NoTargetCycle():
                    yield ref_coordinates["date"]
                case DateList():
                    yield from spec.target_cycle.dates
                case LagList():
                    for lag in spec.target_cycle.lags:
                        yield ref_coordinates["date"] + lag
        elif spec.parameters.get(dim) == "single":
            yield ref_coordinates[dim]
        else:
            yield from self._axes[dim]

    def __iter__(self) -> Iterator[GRAPH_ITEM_T]:
        yield from self._dict.values()


class Store[GRAPH_ITEM_T]:
    """Container for GRAPH_ITEM_T Arrays"""

    def __init__(self) -> None:
        self._dict: dict[str, Array[GRAPH_ITEM_T]] = {}

    def add(self, item: GRAPH_ITEM_T) -> None:
        graph_item = cast(GraphItem, item)  # mypy can somehow not deduce this
        name, coordinates = graph_item.name, graph_item.coordinates
        if name not in self._dict:
            self._dict[name] = Array[GRAPH_ITEM_T](name)
        self._dict[name][coordinates] = item

    def __getitem__(self, key: tuple[str, dict]) -> GRAPH_ITEM_T:
        name, coordinates = key
        if name not in self._dict:
            msg = f"entry {name} not found in Store"
            raise KeyError(msg)
        return self._dict[name][coordinates]

    def iter_from_cycle_spec(self, spec: TargetNodesBaseModel, ref_coordinates: dict) -> Iterator[GRAPH_ITEM_T]:
        if spec.when.is_active(ref_coordinates.get("date")):
            yield from self._dict[spec.name].iter_from_cycle_spec(spec, ref_coordinates)

    def __iter__(self) -> Iterator[GRAPH_ITEM_T]:
        yield from chain(*(self._dict.values()))<|MERGE_RESOLUTION|>--- conflicted
+++ resolved
@@ -4,10 +4,7 @@
 from itertools import chain, product
 from typing import TYPE_CHECKING, Any, ClassVar, Self, TypeAlias, TypeVar, cast
 
-<<<<<<< HEAD
-=======
 from sirocco.parsing.target_cycle import DateList, LagList, NoTargetCycle
->>>>>>> d54ad9cb
 from sirocco.parsing.yaml_data_models import (
     ConfigAvailableData,
     ConfigBaseDataSpecs,
@@ -20,10 +17,7 @@
 
     from termcolor._types import Color
 
-<<<<<<< HEAD
-=======
     from sirocco.parsing.cycling import CyclePoint
->>>>>>> d54ad9cb
     from sirocco.parsing.yaml_data_models import (
         ConfigBaseData,
         ConfigCycleTask,
