from __future__ import annotations

from itertools import chain, product
from typing import TYPE_CHECKING, Self

from sirocco.core.graph_items import Cycle, Data, Store, Task
<<<<<<< HEAD
=======
from sirocco.parsing.cycling import DateCyclePoint, OneOffPoint
>>>>>>> d54ad9cb
from sirocco.parsing.yaml_data_models import (
    ConfigBaseData,
    ConfigWorkflow,
)

if TYPE_CHECKING:
    from collections.abc import Iterator
    from pathlib import Path

<<<<<<< HEAD
=======
    from sirocco.parsing.cycling import CyclePoint
>>>>>>> d54ad9cb
    from sirocco.parsing.yaml_data_models import (
        ConfigCycle,
        ConfigData,
        ConfigTask,
    )


class Workflow:
    """Internal representation of a workflow"""

    def __init__(
        self,
        name: str,
        config_rootdir: Path,
        cycles: list[ConfigCycle],
        tasks: list[ConfigTask],
        data: ConfigData,
        parameters: dict[str, list],
    ) -> None:
        self.name: str = name
        self.config_rootdir: Path = config_rootdir

        self.tasks: Store[Task] = Store()
        self.data: Store[Data] = Store()
        self.cycles: Store[Cycle] = Store()

        data_dict: dict[str, ConfigBaseData] = {data.name: data for data in chain(data.available, data.generated)}
        task_dict: dict[str, ConfigTask] = {task.name: task for task in tasks}

        # Function to iterate over date and parameter combinations
        def iter_coordinates(cycle_point: CyclePoint, param_refs: list[str]) -> Iterator[dict]:
            axes = {k: parameters[k] for k in param_refs}
            if isinstance(cycle_point, DateCyclePoint):
                axes["date"] = [cycle_point.chunk_start_date]
            yield from (dict(zip(axes.keys(), x, strict=False)) for x in product(*axes.values()))

        # 1 - create availalbe data nodes
        for available_data_config in data.available:
            for coordinates in iter_coordinates(OneOffPoint(), available_data_config.parameters):
                self.data.add(Data.from_config(config=available_data_config, coordinates=coordinates))

        # 2 - create output data nodes
        for cycle_config in cycles:
            for cycle_point in cycle_config.cycling.iter_cycle_points():
                for task_ref in cycle_config.tasks:
                    for data_ref in task_ref.outputs:
                        data_name = data_ref.name
                        data_config = data_dict[data_name]
                        for coordinates in iter_coordinates(cycle_point, data_config.parameters):
                            self.data.add(Data.from_config(config=data_config, coordinates=coordinates))

        # 3 - create cycles and tasks
        for cycle_config in cycles:
            cycle_name = cycle_config.name
            for cycle_point in cycle_config.cycling.iter_cycle_points():
                cycle_tasks = []
                for task_graph_spec in cycle_config.tasks:
                    task_name = task_graph_spec.name
                    task_config = task_dict[task_name]
                    for coordinates in iter_coordinates(cycle_point, task_config.parameters):
                        task = Task.from_config(
                            config=task_config,
                            config_rootdir=self.config_rootdir,
                            cycle_point=cycle_point,
                            coordinates=coordinates,
                            datastore=self.data,
                            graph_spec=task_graph_spec,
                        )
                        self.tasks.add(task)
                        cycle_tasks.append(task)
                self.cycles.add(
                    Cycle(
                        name=cycle_name,
                        tasks=cycle_tasks,
                        coordinates={"date": cycle_point.chunk_start_date}
                        if isinstance(cycle_point, DateCyclePoint)
                        else {},
                    )
                )

        # 4 - Link wait on tasks
        for task in self.tasks:
            task.link_wait_on_tasks(self.tasks)

    @classmethod
    def from_config_file(cls: type[Self], config_path: str) -> Self:
        """
        Loads a python representation of a workflow config file.

        :param config_path: the string to the config yaml file containing the workflow definition
        """
        return cls.from_config_workflow(ConfigWorkflow.from_config_file(config_path))

    @classmethod
    def from_config_workflow(cls: type[Self], config_workflow: ConfigWorkflow) -> Self:
        return cls(
            name=config_workflow.name,
            config_rootdir=config_workflow.rootdir,
            cycles=config_workflow.cycles,
            tasks=config_workflow.tasks,
            data=config_workflow.data,
            parameters=config_workflow.parameters,
        )<|MERGE_RESOLUTION|>--- conflicted
+++ resolved
@@ -4,10 +4,7 @@
 from typing import TYPE_CHECKING, Self
 
 from sirocco.core.graph_items import Cycle, Data, Store, Task
-<<<<<<< HEAD
-=======
 from sirocco.parsing.cycling import DateCyclePoint, OneOffPoint
->>>>>>> d54ad9cb
 from sirocco.parsing.yaml_data_models import (
     ConfigBaseData,
     ConfigWorkflow,
@@ -17,10 +14,7 @@
     from collections.abc import Iterator
     from pathlib import Path
 
-<<<<<<< HEAD
-=======
     from sirocco.parsing.cycling import CyclePoint
->>>>>>> d54ad9cb
     from sirocco.parsing.yaml_data_models import (
         ConfigCycle,
         ConfigData,
