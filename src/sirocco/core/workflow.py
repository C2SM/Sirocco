--- conflicted
+++ resolved
@@ -12,7 +12,6 @@
 if TYPE_CHECKING:
     from collections.abc import Iterator
     from datetime import datetime
-    from pathlib import Path
 
     from sirocco.parsing._yaml_data_models import ConfigCycle
 
@@ -21,18 +20,10 @@
     """Internal representation of a workflow"""
 
     def __init__(self, workflow_config: CanonicalWorkflow) -> None:
-<<<<<<< HEAD
         self.name = workflow_config.name
         self.tasks = Store()
         self.data = Store()
         self.cycles = Store()
-=======
-        self.name: str = workflow_config.name
-        self.config_rootdir: Path = workflow_config.rootdir
-        self.tasks: Store = Store()
-        self.data: Store = Store()
-        self.cycles: Store = Store()
->>>>>>> 65c84b7e
 
         # Function to iterate over date and parameter combinations
         def iter_coordinates(param_refs: list, date: datetime | None = None) -> Iterator[dict]:
