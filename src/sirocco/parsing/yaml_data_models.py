--- conflicted
+++ resolved
@@ -281,8 +281,7 @@
     plugin: ClassVar[Literal["shell"]] = "shell"
     port_pattern: ClassVar[re.Pattern] = field(default=re.compile(r"{PORT(\[sep=.+\])?::(.+?)}"), repr=False)
     sep_pattern: ClassVar[re.Pattern] = field(default=re.compile(r"\[sep=(.+)\]"), repr=False)
-<<<<<<< HEAD
-    src: str | None = field(
+    src: Path | None = field(
         default=None,
         metadata={
             "description": (
@@ -292,9 +291,6 @@
             )
         },
     )
-=======
-    src: Path | None = None
->>>>>>> 6fc952cc
     command: str
     env_source_files: list[str] = field(default_factory=list)
 
