from __future__ import annotations

import itertools
import time
<<<<<<< HEAD
import typing
from dataclasses import dataclass
=======
from dataclasses import dataclass, field
>>>>>>> caced377
from datetime import datetime
from pathlib import Path
from typing import Annotated, Any, ClassVar, Literal

from isoduration import parse_duration
from isoduration.types import Duration  # pydantic needs type # noqa: TCH002
from pydantic import (
    AfterValidator,
    BaseModel,
    ConfigDict,
    Discriminator,
    Field,
    Tag,
    field_validator,
    model_validator,
)

from sirocco.parsing._utils import TimeUtils


class _NamedBaseModel(BaseModel):
    """Base class for all classes with a key that specifies their name.

    For example:

    .. yaml

        - property_name:
            property: true

    When parsing with this as parent class it is converted to
    `{"name": "propery_name", "property": True}`.
    """

    name: str

    def __init__(self, /, **data):
        super().__init__(**self.merge_name_and_specs(data))

    @staticmethod
    def merge_name_and_specs(data: dict) -> dict:
        """
        Converts dict of form

        `{my_name: {'spec_0': ..., ..., 'spec_n': ...}`

        to

        `{'name': my_name, 'spec_0': ..., ..., 'spec_n': ...}`

        by copy.
        """
        name_and_spec = {}
        if len(data) != 1:
            msg = f"Expected dict with one element of the form {{'name': specification}} but got {data}."
            raise ValueError(msg)
        name_and_spec["name"] = next(iter(data.keys()))
        # if no specification specified e.g. "- my_name:"
        if (spec := next(iter(data.values()))) is not None:
            name_and_spec.update(spec)
        return name_and_spec


class _WhenBaseModel(BaseModel):
    """Base class for when specifications"""

    before: datetime | None = None
    after: datetime | None = None
    at: datetime | None = None

    @model_validator(mode="before")
    @classmethod
    def check_before_after_at_combination(cls, data: Any) -> Any:
        if "at" in data and any(k in data for k in ("before", "after")):
            msg = "'at' key is incompatible with 'before' and after'"
            raise ValueError(msg)
        if not any(k in data for k in ("at", "before", "after")):
            msg = "use at least one of 'at', 'before' or 'after' keys"
            raise ValueError(msg)
        return data

    @field_validator("before", "after", "at", mode="before")
    @classmethod
    def convert_datetime(cls, value) -> datetime:
        if value is None:
            return None
        return datetime.fromisoformat(value)


class TargetNodesBaseModel(_NamedBaseModel):
    """class for targeting other task or data nodes in the graph

    When specifying cycle tasks, this class gathers the required information for
    targeting other nodes, either input data or wait on tasks.

    """

    model_config = ConfigDict(arbitrary_types_allowed=True)
    date: list[datetime] = []  # this is safe in pydantic
    lag: list[Duration] = []  # this is safe in pydantic
    when: _WhenBaseModel | None = None
    parameters: dict = {}

    @model_validator(mode="before")
    @classmethod
    def check_lag_xor_date_is_set(cls, data: Any) -> Any:
        if "lag" in data and "date" in data:
            msg = "Only one key 'lag' or 'date' is allowed. Not both."
            raise ValueError(msg)
        return data

    @field_validator("lag", mode="before")
    @classmethod
    def convert_durations(cls, value) -> list[Duration]:
        if value is None:
            return []
        values = value if isinstance(value, list) else [value]
        return [parse_duration(value) for value in values]

    @field_validator("date", mode="before")
    @classmethod
    def convert_datetimes(cls, value) -> list[datetime]:
        if value is None:
            return []
        values = value if isinstance(value, list) else [value]
        return [datetime.fromisoformat(value) for value in values]

    @field_validator("parameters", mode="before")
    @classmethod
    def check_parameters_spec(cls, params: dict) -> dict:
        if not params:
            return {}
        for k, v in params.items():
            if v not in ("single", "all"):
                msg = f"parameter {k}: reference can only be 'single' or 'all', got {v}"
                raise ValueError(msg)
        return params


class ConfigCycleTaskInput(TargetNodesBaseModel):
    port: str | None = None


class ConfigCycleTaskWaitOn(TargetNodesBaseModel):
    pass


class ConfigCycleTaskOutput(_NamedBaseModel):
    """
    To create an instance of an output in a task in a cycle defined in a workflow file.
    """


class ConfigCycleTask(_NamedBaseModel):
    """
    To create an instance of a task in a cycle defined in a workflow file.
    """

    inputs: list[ConfigCycleTaskInput | str] | None = Field(default_factory=list)
    outputs: list[ConfigCycleTaskOutput | str] | None = Field(default_factory=list)
    wait_on: list[ConfigCycleTaskWaitOn | str] | None = Field(default_factory=list)

    @field_validator("inputs", mode="before")
    @classmethod
    def convert_cycle_task_inputs(cls, values) -> list[ConfigCycleTaskInput]:
        inputs = []
        if values is None:
            return inputs
        for value in values:
            if isinstance(value, str):
                inputs.append({value: None})
            elif isinstance(value, dict):
                inputs.append(value)
        return inputs

    @field_validator("outputs", mode="before")
    @classmethod
    def convert_cycle_task_outputs(cls, values) -> list[ConfigCycleTaskOutput]:
        outputs = []
        if values is None:
            return outputs
        for value in values:
            if isinstance(value, str):
                outputs.append({value: None})
            elif isinstance(value, dict):
                outputs.append(value)
        return outputs

    @field_validator("wait_on", mode="before")
    @classmethod
    def convert_cycle_task_wait_on(cls, values) -> list[ConfigCycleTaskWaitOn]:
        wait_on = []
        if values is None:
            return wait_on
        for value in values:
            if isinstance(value, str):
                wait_on.append({value: None})
            elif isinstance(value, dict):
                wait_on.append(value)
        return wait_on


class ConfigCycle(_NamedBaseModel):
    """
    To create an instance of a cycle defined in a workflow file.
    """

    model_config = ConfigDict(arbitrary_types_allowed=True)
    name: str
    tasks: list[ConfigCycleTask]
    start_date: datetime | None = None
    end_date: datetime | None = None
    period: Duration | None = None

    @field_validator("start_date", "end_date", mode="before")
    @classmethod
    def convert_datetime(cls, value) -> None | datetime:
        return None if value is None else datetime.fromisoformat(value)

    @field_validator("period", mode="before")
    @classmethod
    def convert_duration(cls, value):
        return None if value is None else parse_duration(value)

    @model_validator(mode="before")
    @classmethod
    def check_start_date_end_date_period_combination(cls, data: Any) -> Any:
        if ("start_date" in data) ^ ("end_date" in data):
            msg = f"in cycle {data['name']}: both start_date and end_date must be provided or none of them."
            raise ValueError(msg)
        if "period" in data and "start_date" not in data:
            msg = f"in cycle {data['name']}: period provided without start and end dates."
        return data

    @model_validator(mode="after")
    def check_start_date_before_end_date(self) -> ConfigCycle:
        if self.start_date is not None and self.end_date is not None and self.start_date > self.end_date:
            msg = "For cycle {self._name!r} the start_date {start_date!r} lies after given end_date {end_date!r}."
            raise ValueError(msg)
        return self

    @model_validator(mode="after")
    def check_period_is_not_negative_or_zero(self) -> ConfigCycle:
        if self.period is not None and TimeUtils.duration_is_less_equal_zero(self.period):
            msg = f"For cycle {self.name!r} the period {self.period!r} is negative or zero."
            raise ValueError(msg)
        return self


@dataclass
class ConfigBaseTaskSpecs:
    computer: str | None = None
    host: str | None = None
    account: str | None = None
    uenv: dict | None = None
    nodes: int | None = None
    walltime: str | None = None


class ConfigBaseTask(_NamedBaseModel, ConfigBaseTaskSpecs):
    """
    config for genric task, no plugin specifics
    """

    parameters: list[str] = Field(default_factory=list)

    @field_validator("walltime")
    @classmethod
    def convert_to_struct_time(cls, value: str | None) -> time.struct_time | None:
        """Converts a string of form "%H:%M:%S" to a time.time_struct"""
        return None if value is None else time.strptime(value, "%H:%M:%S")


class ConfigRootTask(ConfigBaseTask):
    plugin: ClassVar[Literal["_root"]] = "_root"


# By using a frozen class we only need to validate on initialization
@dataclass(frozen=True)
class ShellCliArgument:
    """A holder for a CLI argument to simplify access.

    Stores CLI arguments of the form "file", "--init", "{file}" or "{--init file}". These examples translate into
    ShellCliArguments ShellCliArgument(name="file", references_data_item=False, cli_option_of_data_item=None),
    ShellCliArgument(name="--init", references_data_item=False, cli_option_of_data_item=None),
    ShellCliArgument(name="file", references_data_item=True, cli_option_of_data_item=None),
    ShellCliArgument(name="file", references_data_item=True, cli_option_of_data_item="--init")

    Attributes:
        name: Name of the argument. For the examples it is "file", "--init", "file" and "file"
        references_data_item: Specifies if the argument references a data item signified by enclosing it by curly
            brackets.
        cli_option_of_data_item: The CLI option associated to the data item.
    """

    name: str
    references_data_item: bool
    cli_option_of_data_item: str | None = None

    def __post_init__(self):
        if self.cli_option_of_data_item is not None and not self.references_data_item:
            msg = "data_item_option cannot be not None if cli_option_of_data_item is False"
            raise ValueError(msg)

    @classmethod
    def from_cli_argument(cls, arg: str) -> ShellCliArgument:
        len_arg_with_option = 2
        len_arg_no_option = 1
        references_data_item = arg.startswith("{") and arg.endswith("}")
        # remove curly brackets "{--init file}" -> "--init file"
        arg_unwrapped = arg[1:-1] if arg.startswith("{") and arg.endswith("}") else arg

        # "--init file" -> ["--init", "file"]
        input_arg = arg_unwrapped.split()
        if len(input_arg) != len_arg_with_option and len(input_arg) != len_arg_no_option:
            msg = f"Expected argument of format {{data}} or {{option data}} but found {arg}"
            raise ValueError(msg)
        name = input_arg[0] if len(input_arg) == len_arg_no_option else input_arg[1]
        cli_option_of_data_item = input_arg[0] if len(input_arg) == len_arg_with_option else None
        return cls(name, references_data_item, cli_option_of_data_item)


@dataclass
class ConfigShellTaskSpecs:
    plugin: ClassVar[Literal["shell"]] = "shell"
    command: str = ""
    cli_arguments: list[ShellCliArgument] = field(default_factory=list)
    env_source_files: list[str] = field(default_factory=list)
    src: str | None = None


class ConfigShellTask(ConfigBaseTask, ConfigShellTaskSpecs):
    command: str = ""
    cli_arguments: list[ShellCliArgument] = Field(default_factory=list)
    env_source_files: list[str] = Field(default_factory=list)

    @field_validator("cli_arguments", mode="before")
    @classmethod
    def validate_cli_arguments(cls, value: str) -> list[ShellCliArgument]:
        return cls.parse_cli_arguments(value)

    @field_validator("env_source_files", mode="before")
    @classmethod
    def validate_env_source_files(cls, value: str | list[str]) -> list[str]:
        return [value] if isinstance(value, str) else value

    @staticmethod
    def split_cli_arguments(cli_arguments: str) -> list[str]:
        """Splits the CLI arguments into a list of separate entities.

        Splits the CLI arguments by whitespaces except if the whitespace is contained within curly brackets. For example
        the string
        "-D --CMAKE_CXX_COMPILER=${CXX_COMPILER} {--init file}"
        will be splitted into the list
        ["-D", "--CMAKE_CXX_COMPILER=${CXX_COMPILER}", "{--init file}"]
        """

        nb_open_curly_brackets = 0
        last_split_idx = 0
        splits = []
        for i, char in enumerate(cli_arguments):
            if char == " " and not nb_open_curly_brackets:
                # we ommit the space in the splitting therefore we only store up to i but move the last_split_idx to i+1
                splits.append(cli_arguments[last_split_idx:i])
                last_split_idx = i + 1
            elif char == "{":
                nb_open_curly_brackets += 1
            elif char == "}":
                if nb_open_curly_brackets == 0:
                    msg = "Invalid input for cli_arguments. Found a closing curly bracket before an opening in {cli_argumentss!r}"
                    raise ValueError(msg)
                nb_open_curly_brackets -= 1

        if last_split_idx != len(cli_arguments):
            splits.append(cli_arguments[last_split_idx : len(cli_arguments)])
        return splits

    @staticmethod
    def parse_cli_arguments(cli_arguments: str) -> list[ShellCliArgument]:
        return [ShellCliArgument.from_cli_argument(arg) for arg in ConfigShellTask.split_cli_arguments(cli_arguments)]


@dataclass
class ConfigNamelist:
    """Class for namelist specifications"""

    path: Path
    specs: dict | None = None


@dataclass
class ConfigIconTaskSpecs:
    plugin: ClassVar[Literal["icon"]] = "icon"
    namelists: dict[str, ConfigNamelist] | None = None


class ConfigIconTask(ConfigBaseTask, ConfigIconTaskSpecs):
    # validation done here and not in ConfigNamelist so that we can still
    # import ConfigIconTaskSpecs in core._tasks.IconTask. Hence the iteration
    # over the namelists that could be avoided with a more raw pydantic design
    @field_validator("namelists", mode="before")
    @classmethod
    def check_nml(cls, nml_list: list[Any]) -> ConfigNamelist:
        if nml_list is None:
            msg = "ICON tasks need namelists, got none"
            raise ValueError(msg)
        if not isinstance(nml_list, list):
            msg = f"expected a list got type {type(nml_list).__name__}"
            raise TypeError(msg)
        namelists = {}
        master_found = False
        for nml in nml_list:
            msg = f"was expecting a dict of length 1 or a string, got {nml}"
            if not isinstance(nml, (str, dict)):
                raise TypeError(msg)
            if isinstance(nml, dict) and len(nml) > 1:
                raise TypeError(msg)
            if isinstance(nml, str):
                path, specs = Path(nml), None
            else:
                path, specs = next(iter(nml.items()))
                path = Path(path)
            namelists[path.name] = ConfigNamelist(path=path, specs=specs)
            master_found = master_found or (path.name == "icon_master.namelist")
        if not master_found:
            msg = "icon_master.namelist not found"
            raise ValueError(msg)
        return namelists


@dataclass
class ConfigBaseDataSpecs:
    type: str | None = None
    src: str | None = None
    format: str | None = None
    computer: str | None = None


class ConfigBaseData(_NamedBaseModel, ConfigBaseDataSpecs):
    """
    To create an instance of a data defined in a workflow file.
    """

    parameters: list[str] = []
    type: str | None = None
    src: str | None = None
    format: str | None = None

    @field_validator("type")
    @classmethod
    def is_file_or_dir(cls, value: str) -> str:
        """."""
        valid_types = ("file", "dir")
        if value not in valid_types:
            msg = f"Must be one of {valid_types}"
            raise ValueError(msg)
        return value


class ConfigAvailableData(ConfigBaseData):
    pass


class ConfigGeneratedData(ConfigBaseData):
    @field_validator("computer")
    @classmethod
    def invalid_field(cls, value: str | None) -> str | None:
        if value is not None:
            msg = "The field 'computer' can only be specified for available data."
            raise ValueError(msg)
        return value


class ConfigData(BaseModel):
    """To create the container of available and generated data"""

    available: list[ConfigAvailableData] = []
    generated: list[ConfigGeneratedData] = []


def get_plugin_from_named_base_model(
    data: dict | ConfigRootTask | ConfigShellTask | ConfigIconTask,
) -> str:
    if isinstance(data, (ConfigRootTask, ConfigShellTask, ConfigIconTask)):
        return data.plugin
    name_and_specs = _NamedBaseModel.merge_name_and_specs(data)
    if name_and_specs.get("name", None) == "ROOT":
        return ConfigRootTask.plugin
    plugin = name_and_specs.get("plugin", None)
    if plugin is None:
        msg = f"Could not find plugin name in {data}"
        raise ValueError(msg)
    return plugin


ConfigTask = Annotated[
    Annotated[ConfigRootTask, Tag(ConfigRootTask.plugin)]
    | Annotated[ConfigIconTask, Tag(ConfigIconTask.plugin)]
    | Annotated[ConfigShellTask, Tag(ConfigShellTask.plugin)],
    Discriminator(get_plugin_from_named_base_model),
]


class ConfigWorkflow(BaseModel):
    """
    The root of the configuration tree.

    Examples:

        minimal yaml to generate:

            >>> import textwrap
            >>> import pydantic_yaml
            >>> config = textwrap.dedent(
            ...     '''
            ...     cycles:
            ...       - minimal_cycle:
            ...           tasks:
            ...             - task_a:
            ...     tasks:
            ...       - task_b:
            ...           plugin: shell
            ...     data:
            ...       available:
            ...         - foo:
            ...       generated:
            ...         - bar:
            ...     '''
            ... )
            >>> wf = pydantic_yaml.parse_yaml_raw_as(ConfigWorkflow, config)

        minimum programmatically created instance

            >>> empty_wf = ConfigWorkflow(cycles=[], tasks=[], data={})

    """

    name: str | None = None
    cycles: list[ConfigCycle]
    tasks: list[ConfigTask]
    data: ConfigData
    parameters: dict[str, list] = {}

    @field_validator("parameters", mode="before")
    @classmethod
    def check_parameters_lists(cls, data) -> dict[str, list]:
        for param_name, param_values in data.items():
            msg = f"""{param_name}: parameters must map a string to list of single values, got {param_values}"""
            if isinstance(param_values, list):
                for v in param_values:
                    if isinstance(v, (dict, list)):
                        raise TypeError(msg)
            else:
                raise TypeError(msg)
        return data

    @model_validator(mode="after")
    def check_parameters(self) -> ConfigWorkflow:
        task_data_list = itertools.chain(self.tasks, self.data.generated, self.data.available)
        for item in task_data_list:
            for param_name in item.parameters:
                if param_name not in self.parameters:
                    msg = f"parameter {param_name} in {item.name} specification not declared in parameters section"
                    raise ValueError(msg)
        return self


ITEM_T = typing.TypeVar("ITEM_T")


def list_not_empty(value: list[ITEM_T]) -> list[ITEM_T]:
    if len(value) < 1:
        msg = "At least one element is required."
        raise ValueError(msg)
    return value


class CanonicalWorkflow(BaseModel):
    name: str
    rootdir: Path
    cycles: Annotated[list[ConfigCycle], AfterValidator(list_not_empty)]
    tasks: Annotated[list[ConfigTask], AfterValidator(list_not_empty)]
    data: ConfigData
    parameters: dict[str, list[Any]]
    data_dict: dict[str, ConfigAvailableData | ConfigGeneratedData]
    task_dict: dict[str, ConfigTask]


def canonicalize_workflow(value: ConfigWorkflow, rootdir: Path) -> CanonicalWorkflow:
    if not value.name:
        msg = "Workflow name required for canonicalization."
        raise ValueError(msg)
    return CanonicalWorkflow(
        name=value.name,
        rootdir=rootdir,
        cycles=value.cycles,
        tasks=value.tasks,
        data=value.data,
        parameters=value.parameters,
        data_dict={data.name: data for data in value.data.available + value.data.generated},
        task_dict={task.name: task for task in value.tasks},
    )


def load_workflow_config(workflow_config: str) -> CanonicalWorkflow:
    """
    Loads a python representation of a workflow config file.

    :param workflow_config: the string to the config yaml file containing the workflow definition
    """
    from pydantic_yaml import parse_yaml_raw_as

    config_path = Path(workflow_config)

    content = config_path.read_text()

    parsed_workflow = parse_yaml_raw_as(ConfigWorkflow, content)

    # If name was not specified, then we use filename without file extension
    if parsed_workflow.name is None:
        parsed_workflow.name = config_path.stem

    rootdir = config_path.resolve().parent

    return canonicalize_workflow(value=parsed_workflow, rootdir=rootdir)
    # return parsed_workflow<|MERGE_RESOLUTION|>--- conflicted
+++ resolved
@@ -2,12 +2,8 @@
 
 import itertools
 import time
-<<<<<<< HEAD
 import typing
-from dataclasses import dataclass
-=======
 from dataclasses import dataclass, field
->>>>>>> caced377
 from datetime import datetime
 from pathlib import Path
 from typing import Annotated, Any, ClassVar, Literal
