--- conflicted
+++ resolved
@@ -1,17 +1,9 @@
 from __future__ import annotations
 
-<<<<<<< HEAD
-import functools
-import itertools
-import time
-import typing
-from dataclasses import dataclass
-=======
 import itertools
 import time
 import typing
 from dataclasses import dataclass, field
->>>>>>> 65c84b7e
 from datetime import datetime
 from pathlib import Path
 from typing import Annotated, Any, ClassVar, Literal
@@ -596,25 +588,6 @@
     tasks: Annotated[list[ConfigTask], AfterValidator(list_not_empty)]
     data: ConfigData
     parameters: dict[str, list[Any]]
-<<<<<<< HEAD
-    data_dict: dict[str, ConfigAvailableData | ConfigGeneratedData]
-    task_dict: dict[str, ConfigTask]
-
-
-@functools.singledispatch
-def canonicalize(value: Any) -> Any:  # noqa: ARG001 # value not accessed, as this is just a placeholder
-    raise NotImplementedError
-
-
-@canonicalize.register
-def canonicalize_workflow(value: ConfigWorkflow) -> CanonicalWorkflow:
-    if not value.name or not value.rootdir:
-        msg = "Workflow name and root dir required for canonicalization."
-        raise ValueError(msg)
-    return CanonicalWorkflow(
-        name=value.name,
-        rootdir=value.rootdir,
-=======
 
     @property
     def data_dict(self) -> dict[str, ConfigAvailableData | ConfigGeneratedData]:
@@ -632,16 +605,10 @@
     return CanonicalWorkflow(
         name=value.name,
         rootdir=rootdir,
->>>>>>> 65c84b7e
         cycles=value.cycles,
         tasks=value.tasks,
         data=value.data,
         parameters=value.parameters,
-<<<<<<< HEAD
-        data_dict={data.name: data for data in value.data.available + value.data.generated},
-        task_dict={task.name: task for task in value.tasks},
-=======
->>>>>>> 65c84b7e
     )
 
 
@@ -665,9 +632,5 @@
 
     rootdir = config_path.resolve().parent
 
-<<<<<<< HEAD
-    return canonicalize_workflow(parsed_workflow)
-=======
     return canonicalize_workflow(value=parsed_workflow, rootdir=rootdir)
->>>>>>> 65c84b7e
     # return parsed_workflow