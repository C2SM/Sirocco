from __future__ import annotations

import time
from dataclasses import dataclass
from datetime import datetime
from pathlib import Path
<<<<<<< HEAD
from typing import Annotated, Any, Literal
=======
from typing import Annotated, Any, ClassVar, Literal
>>>>>>> 7ee68617

from isoduration import parse_duration
from isoduration.types import Duration  # pydantic needs type # noqa: TCH002
from pydantic import BaseModel, ConfigDict, Discriminator, Field, Tag, field_validator, model_validator

<<<<<<< HEAD
from sirocco.core._tasks.icon_task import IconTask
from sirocco.core._tasks.shell_task import ShellTask
from sirocco.core.graph_items import Task
=======
>>>>>>> 7ee68617
from sirocco.parsing._utils import TimeUtils


class _NamedBaseModel(BaseModel):
    """Base class for all classes with a key that specifies their name.

    For example:

    .. yaml

        - property_name:
            property: true

    When parsing with this as parent class it is converted to
    `{"name": "propery_name", "property": True}`.
    """

    name: str

    def __init__(self, /, **data):
        super().__init__(**self.merge_name_and_specs(data))

    @staticmethod
    def merge_name_and_specs(data: dict) -> dict:
        """
        Converts dict of form

        `{my_name: {'spec_0': ..., ..., 'spec_n': ...}`

        to

        `{'name': my_name, 'spec_0': ..., ..., 'spec_n': ...}`

        by copy.
        """
        name_and_spec = {}
        if len(data) != 1:
            msg = f"Expected dict with one element of the form {{'name': specification}} but got {data}."
            raise ValueError(msg)
        name_and_spec["name"] = next(iter(data.keys()))
        # if no specification specified e.g. "- my_name:"
        if (spec := next(iter(data.values()))) is not None:
            name_and_spec.update(spec)
        return name_and_spec


class _WhenBaseModel(BaseModel):
    """Base class for when specifications"""

    before: datetime | None = None
    after: datetime | None = None
    at: datetime | None = None

    @model_validator(mode="before")
    @classmethod
    def check_before_after_at_combination(cls, data: Any) -> Any:
        if "at" in data and any(k in data for k in ("before", "after")):
            msg = "'at' key is incompatible with 'before' and after'"
            raise ValueError(msg)
        if not any(k in data for k in ("at", "before", "after")):
            msg = "use at least one of 'at', 'before' or 'after' keys"
            raise ValueError(msg)
        return data

    @field_validator("before", "after", "at", mode="before")
    @classmethod
    def convert_datetime(cls, value) -> datetime:
        if value is None:
            return None
        return datetime.fromisoformat(value)


class _CliArgsBaseModel(BaseModel):
    """Base class for cli_arguments specifications"""

    positional: str | list[str] | None = None
    keyword: dict[str, str] | None = None
    flags: str | list[str] | None = None
    source_file: str | list[str] | None = None


    # def validate_source_file: ...
    #   path existing

    # def validate_keyword_args: ...
    #   starts with `-` or `--`


class TargetNodesBaseModel(_NamedBaseModel):
    """class for targeting other task or data nodes in the graph

    When specifying cycle tasks, this class gathers the required information for
    targeting other nodes, either input data or wait on tasks.

    """

    model_config = ConfigDict(arbitrary_types_allowed=True)
    date: list[datetime] = []  # this is safe in pydantic
    lag: list[Duration] = []  # this is safe in pydantic
    when: _WhenBaseModel | None = None
    parameters: dict = {}

    @model_validator(mode="before")
    @classmethod
    def check_lag_xor_date_is_set(cls, data: Any) -> Any:
        if "lag" in data and "date" in data:
            msg = "Only one key 'lag' or 'date' is allowed. Not both."
            raise ValueError(msg)
        return data

    @field_validator("lag", mode="before")
    @classmethod
    def convert_durations(cls, value) -> list[Duration]:
        if value is None:
            return []
        values = value if isinstance(value, list) else [value]
        return [parse_duration(value) for value in values]

    @field_validator("date", mode="before")
    @classmethod
    def convert_datetimes(cls, value) -> list[datetime]:
        if value is None:
            return []
        values = value if isinstance(value, list) else [value]
        return [datetime.fromisoformat(value) for value in values]

    @field_validator("parameters", mode="before")
    @classmethod
    def check_dict_single_item(cls, params: dict) -> dict:
        if not params:
            return {}
        for k, v in params.items():
            if v not in ("single", "all"):
                msg = f"parameter {k}: reference can only be 'single' or 'all', got {v}"
                raise ValueError(msg)
        return params


class ConfigCycleTaskInput(TargetNodesBaseModel):
    pass


class ConfigCycleTaskWaitOn(TargetNodesBaseModel):
    pass


class ConfigCycleTaskOutput(_NamedBaseModel):
    """
    To create an instance of an output in a task in a cycle defined in a workflow file.
    """


class ConfigCycleTask(_NamedBaseModel):
    """
    To create an instance of a task in a cycle defined in a workflow file.
    """

    inputs: list[ConfigCycleTaskInput | str] | None = Field(default_factory=list)
    outputs: list[ConfigCycleTaskOutput | str] | None = Field(default_factory=list)
    wait_on: list[ConfigCycleTaskWaitOn | str] | None = Field(default_factory=list)

    @field_validator("inputs", mode="before")
    @classmethod
    def convert_cycle_task_inputs(cls, values) -> list[ConfigCycleTaskInput]:
        inputs = []
        if values is None:
            return inputs
        for value in values:
            if isinstance(value, str):
                inputs.append({value: None})
            elif isinstance(value, dict):
                inputs.append(value)
        return inputs

    @field_validator("outputs", mode="before")
    @classmethod
    def convert_cycle_task_outputs(cls, values) -> list[ConfigCycleTaskOutput]:
        outputs = []
        if values is None:
            return outputs
        for value in values:
            if isinstance(value, str):
                outputs.append({value: None})
            elif isinstance(value, dict):
                outputs.append(value)
        return outputs

    @field_validator("wait_on", mode="before")
    @classmethod
    def convert_cycle_task_wait_on(cls, values) -> list[ConfigCycleTaskWaitOn]:
        wait_on = []
        if values is None:
            return wait_on
        for value in values:
            if isinstance(value, str):
                wait_on.append({value: None})
            elif isinstance(value, dict):
                wait_on.append(value)
        return wait_on


class ConfigCycle(_NamedBaseModel):
    """
    To create an instance of a cycle defined in a workflow file.
    """

    model_config = ConfigDict(arbitrary_types_allowed=True)
    name: str
    tasks: list[ConfigCycleTask]
    start_date: datetime | None = None
    end_date: datetime | None = None
    period: Duration | None = None

    @field_validator("start_date", "end_date", mode="before")
    @classmethod
    def convert_datetime(cls, value) -> None | datetime:
        return None if value is None else datetime.fromisoformat(value)

    @field_validator("period", mode="before")
    @classmethod
    def convert_duration(cls, value):
        return None if value is None else parse_duration(value)

    @model_validator(mode="before")
    @classmethod
    def check_start_date_end_date_period_combination(cls, data: Any) -> Any:
        if ("start_date" in data) ^ ("end_date" in data):
            msg = f"in cycle {data['name']}: both start_date and end_date must be provided or none of them."
            raise ValueError(msg)
        if "period" in data and "start_date" not in data:
            msg = f"in cycle {data['name']}: period provided without start and end dates."
        return data

    @model_validator(mode="after")
    def check_start_date_before_end_date(self) -> ConfigCycle:
        if self.start_date is not None and self.end_date is not None and self.start_date > self.end_date:
            msg = "For cycle {self._name!r} the start_date {start_date!r} lies after given end_date {end_date!r}."
            raise ValueError(msg)
        return self

    @model_validator(mode="after")
    def check_period_is_not_negative_or_zero(self) -> ConfigCycle:
        if self.period is not None and TimeUtils.duration_is_less_equal_zero(self.period):
            msg = f"For cycle {self.name!r} the period {self.period!r} is negative or zero."
            raise ValueError(msg)
        return self


<<<<<<< HEAD
class ConfigBaseTask(_NamedBaseModel):
    """
    config for genric task, no plugin specifics
    """

    # this class could be used for constructing a root task we therefore need a
    # default value for the plugin as it is not required
    plugin: Literal[Task.plugin] | None = None
    parameters: list[str] = Field(default_factory=list)
=======
@dataclass
class ConfigBaseTaskSpecs:
>>>>>>> 7ee68617
    host: str | None = None
    account: str | None = None
    uenv: dict | None = None
    nodes: int | None = None
    walltime: str | None = None


class ConfigBaseTask(_NamedBaseModel, ConfigBaseTaskSpecs):
    """
    config for genric task, no plugin specifics
    """

    parameters: list[str] = Field(default_factory=list)

    @field_validator("walltime")
    @classmethod
    def convert_to_struct_time(cls, value: str | None) -> time.struct_time | None:
        """Converts a string of form "%H:%M:%S" to a time.time_struct"""
        return None if value is None else time.strptime(value, "%H:%M:%S")


<<<<<<< HEAD
class ConfigShellTask(ConfigBaseTask):
    plugin: Literal[ShellTask.plugin]

    command: str
    src: str | Path | None = None
    cli_arguments: _CliArgsBaseModel | None = None


class ConfigIconTask(ConfigBaseTask):
    plugin: Literal[IconTask.plugin]
    namelists: dict[str, Any]
=======
class ConfigRootTask(ConfigBaseTask):
    plugin: ClassVar[Literal["_root"]] = "_root"


@dataclass
class ConfigShellTaskSpecs:
    plugin: ClassVar[Literal["shell"]] = "shell"
    command: str = ""
    command_option: str = ""
    input_arg_options: dict[str, str] = Field(default_factory=dict)  # noqa: RUF009 Field needed
    #                                                                        for child class doing pydantic parsing
    src: str | None = None
>>>>>>> 7ee68617


class ConfigShellTask(ConfigBaseTask, ConfigShellTaskSpecs):
    pass


@dataclass
class ConfigIconTaskSpecs:
    plugin: ClassVar[Literal["icon"]] = "icon"
    namelists: dict[str, str] | None = None


class ConfigIconTask(ConfigBaseTask, ConfigIconTaskSpecs):
    pass


@dataclass
class ConfigBaseDataSpecs:
    type: str | None = None
    src: str | None = None
    format: str | None = None


class ConfigBaseData(_NamedBaseModel, ConfigBaseDataSpecs):
    """
    To create an instance of a data defined in a workflow file.
    """

    parameters: list[str] = []

    @field_validator("type")
    @classmethod
    def is_file_or_dir(cls, value: str) -> str:
        """."""
        if value not in ["file", "dir"]:
            msg = "Must be one of 'file' or 'dir'."
            raise ValueError(msg)
        return value


class ConfigAvailableData(ConfigBaseData):
    pass


class ConfigGeneratedData(ConfigBaseData):
    pass


class ConfigData(BaseModel):
    """To create the container of available and generated data"""

    available: list[ConfigAvailableData] = []
    generated: list[ConfigGeneratedData] = []


def get_plugin_from_named_base_model(data: dict) -> str:
    name_and_specs = _NamedBaseModel.merge_name_and_specs(data)
    if name_and_specs.get("name", None) == "ROOT":
<<<<<<< HEAD
        return Task.plugin
=======
        return ConfigRootTask.plugin
>>>>>>> 7ee68617
    plugin = name_and_specs.get("plugin", None)
    if plugin is None:
        msg = f"Could not find plugin name in {data}"
        raise ValueError(msg)
    return plugin


ConfigTask = Annotated[
<<<<<<< HEAD
    Annotated[ConfigBaseTask, Tag(Task.plugin)]
    | Annotated[ConfigIconTask, Tag(IconTask.plugin)]
    | Annotated[ConfigShellTask, Tag(ShellTask.plugin)],
=======
    Annotated[ConfigRootTask, Tag(ConfigRootTask.plugin)]
    | Annotated[ConfigIconTask, Tag(ConfigIconTask.plugin)]
    | Annotated[ConfigShellTask, Tag(ConfigShellTask.plugin)],
>>>>>>> 7ee68617
    Discriminator(get_plugin_from_named_base_model),
]


class ConfigWorkflow(BaseModel):
    name: str | None = None
    cycles: list[ConfigCycle]
    tasks: list[ConfigTask]
    data: ConfigData
    parameters: dict[str, list] = {}
    data_dict: dict = {}
    task_dict: dict = {}

    @field_validator("parameters", mode="before")
    @classmethod
    def check_parameters_lists(cls, data) -> dict[str, list]:
        for param_name, param_values in data.items():
            msg = f"""{param_name}: parameters must map a string to list of single values, got {param_values}"""
            if isinstance(param_values, list):
                for v in param_values:
                    if isinstance(v, (dict, list)):
                        raise TypeError(msg)
            else:
                raise TypeError(msg)
        return data

    @model_validator(mode="after")
    def build_internal_dicts(self) -> ConfigWorkflow:
        self.data_dict = {data.name: data for data in self.data.available} | {
            data.name: data for data in self.data.generated
        }
        self.task_dict = {task.name: task for task in self.tasks}
        return self

    @model_validator(mode="after")
    def check_parameters(self) -> ConfigWorkflow:
        task_data_list = self.tasks + self.data.generated
        if self.data.available:
            task_data_list.extend(self.data.available)
        for item in task_data_list:
            for param_name in item.parameters:
                if param_name not in self.parameters:
                    msg = f"parameter {param_name} in {item.name} specification not declared in parameters section"
                    raise ValueError(msg)
        return self


def load_workflow_config(workflow_config: str) -> ConfigWorkflow:
    """
    Loads a python representation of a workflow config file.

    :param workflow_config: the string to the config yaml file containing the workflow definition
    """
    from pydantic_yaml import parse_yaml_raw_as

    config_path = Path(workflow_config)

    content = config_path.read_text()

    parsed_workflow = parse_yaml_raw_as(ConfigWorkflow, content)

    # If name was not specified, then we use filename without file extension
    if parsed_workflow.name is None:
        parsed_workflow.name = config_path.stem

    return parsed_workflow<|MERGE_RESOLUTION|>--- conflicted
+++ resolved
@@ -4,23 +4,16 @@
 from dataclasses import dataclass
 from datetime import datetime
 from pathlib import Path
-<<<<<<< HEAD
-from typing import Annotated, Any, Literal
-=======
 from typing import Annotated, Any, ClassVar, Literal
->>>>>>> 7ee68617
 
 from isoduration import parse_duration
 from isoduration.types import Duration  # pydantic needs type # noqa: TCH002
-from pydantic import BaseModel, ConfigDict, Discriminator, Field, Tag, field_validator, model_validator
-
-<<<<<<< HEAD
+from pydantic import BaseModel, ConfigDict, Discriminator, Discriminator, Field, Tag, Tag, field_validator, model_validator
+
 from sirocco.core._tasks.icon_task import IconTask
 from sirocco.core._tasks.shell_task import ShellTask
 from sirocco.core.graph_items import Task
-=======
->>>>>>> 7ee68617
-from sirocco.parsing._utils import TimeUtils
+from sirocco.parsingsirocco.parsing._utils import TimeUtils
 
 
 class _NamedBaseModel(BaseModel):
@@ -268,20 +261,8 @@
         return self
 
 
-<<<<<<< HEAD
-class ConfigBaseTask(_NamedBaseModel):
-    """
-    config for genric task, no plugin specifics
-    """
-
-    # this class could be used for constructing a root task we therefore need a
-    # default value for the plugin as it is not required
-    plugin: Literal[Task.plugin] | None = None
-    parameters: list[str] = Field(default_factory=list)
-=======
 @dataclass
 class ConfigBaseTaskSpecs:
->>>>>>> 7ee68617
     host: str | None = None
     account: str | None = None
     uenv: dict | None = None
@@ -303,19 +284,6 @@
         return None if value is None else time.strptime(value, "%H:%M:%S")
 
 
-<<<<<<< HEAD
-class ConfigShellTask(ConfigBaseTask):
-    plugin: Literal[ShellTask.plugin]
-
-    command: str
-    src: str | Path | None = None
-    cli_arguments: _CliArgsBaseModel | None = None
-
-
-class ConfigIconTask(ConfigBaseTask):
-    plugin: Literal[IconTask.plugin]
-    namelists: dict[str, Any]
-=======
 class ConfigRootTask(ConfigBaseTask):
     plugin: ClassVar[Literal["_root"]] = "_root"
 
@@ -328,7 +296,6 @@
     input_arg_options: dict[str, str] = Field(default_factory=dict)  # noqa: RUF009 Field needed
     #                                                                        for child class doing pydantic parsing
     src: str | None = None
->>>>>>> 7ee68617
 
 
 class ConfigShellTask(ConfigBaseTask, ConfigShellTaskSpecs):
@@ -387,11 +354,7 @@
 def get_plugin_from_named_base_model(data: dict) -> str:
     name_and_specs = _NamedBaseModel.merge_name_and_specs(data)
     if name_and_specs.get("name", None) == "ROOT":
-<<<<<<< HEAD
-        return Task.plugin
-=======
         return ConfigRootTask.plugin
->>>>>>> 7ee68617
     plugin = name_and_specs.get("plugin", None)
     if plugin is None:
         msg = f"Could not find plugin name in {data}"
@@ -400,15 +363,9 @@
 
 
 ConfigTask = Annotated[
-<<<<<<< HEAD
-    Annotated[ConfigBaseTask, Tag(Task.plugin)]
-    | Annotated[ConfigIconTask, Tag(IconTask.plugin)]
-    | Annotated[ConfigShellTask, Tag(ShellTask.plugin)],
-=======
     Annotated[ConfigRootTask, Tag(ConfigRootTask.plugin)]
     | Annotated[ConfigIconTask, Tag(ConfigIconTask.plugin)]
     | Annotated[ConfigShellTask, Tag(ConfigShellTask.plugin)],
->>>>>>> 7ee68617
     Discriminator(get_plugin_from_named_base_model),
 ]
 
